--- conflicted
+++ resolved
@@ -13,12 +13,8 @@
 *.test
 *.log
 *~
-<<<<<<< HEAD
 pod1.go
 .project
 faas
 .settings/*
-=======
-faas
-demos
->>>>>>> 07e67c7e
+demos