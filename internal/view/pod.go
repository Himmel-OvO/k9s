--- conflicted
+++ resolved
@@ -34,16 +34,11 @@
 	p.SetBindKeysFn(p.bindKeys)
 	p.GetTable().SetEnterFn(p.showContainers)
 	p.GetTable().SetColorerFn(render.Pod{}.ColorerFunc())
-<<<<<<< HEAD
 	p.GetTable().SetDecorateFn(p.portForwardIndicator)
-=======
-	p.GetTable().SetDecorateFn(p.decorateRows)
->>>>>>> 632399bf
 
 	return &p
 }
 
-<<<<<<< HEAD
 func (p *Pod) portForwardIndicator(data render.TableData) render.TableData {
 	ff := p.App().factory.Forwarders()
 
@@ -54,11 +49,7 @@
 		}
 	}
 
-	return data
-=======
-func (p *Pod) decorateRows(data render.TableData) render.TableData {
 	return decorateCpuMemHeaderRows(p.App(), data)
->>>>>>> 632399bf
 }
 
 func (p *Pod) bindDangerousKeys(aa ui.KeyActions) {
